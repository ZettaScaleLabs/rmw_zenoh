--- conflicted
+++ resolved
@@ -37,16 +37,8 @@
 
 #include "rcpputils/scope_exit.hpp"
 
-<<<<<<< HEAD
 
 extern "C" {
-=======
-extern "C"
-{
-// Megabytes of SHM to reserve.
-// TODO(clalancette): Make this configurable, or get it from the configuration
-#define SHM_BUFFER_SIZE_MB 10
->>>>>>> 6a489197
 
 namespace
 {
@@ -195,22 +187,12 @@
     return ret;
   }
 
-<<<<<<< HEAD
 #ifdef RMW_ZENOH_BUILD_WITH_SHARED_MEMORY
   z_owned_string_t shm_enabled_str;
   zc_config_get_from_str(z_loan(config), Z_CONFIG_SHARED_MEMORY_KEY, &shm_enabled_str);
   const bool shm_enabled = (strncmp(z_string_data(z_loan(shm_enabled_str)), "true", z_string_len(z_loan(shm_enabled_str))) == 0);
   z_drop(z_move(shm_enabled_str));
 #endif
-=======
-  // Check if shm is enabled.
-  z_owned_string_t shm_enabled;
-  zc_config_get_from_str(z_loan(config), Z_CONFIG_SHARED_MEMORY_KEY, &shm_enabled);
-  auto free_shm_ = rcpputils::make_scope_exit(
-    [&shm_enabled]() {
-      z_drop(z_move(shm_enabled));
-    });
->>>>>>> 6a489197
 
   // Initialize the zenoh session.
   if (z_open(&context->impl->session, z_move(config), NULL) != Z_OK) {
@@ -248,7 +230,6 @@
     }
   }
 
-<<<<<<< HEAD
 #ifdef RMW_ZENOH_BUILD_WITH_SHARED_MEMORY
   // Initialize the shm manager if shared_memory is enabled in the config.
   if (shm_enabled) {
@@ -262,29 +243,16 @@
     // Create Layout for provider's memory
     // Provider's alignment will be 1 byte as we are going to make only 1-byte aligned allocations
     z_alloc_alignment_t alignment = {0};
-=======
-  // Initialize the shm manager if shared_memory is enabled in the config.
-  if (strncmp(z_string_data(z_loan(shm_enabled)), "true", z_string_len(z_loan(shm_enabled))) == 0) {
-    RMW_ZENOH_LOG_DEBUG_NAMED("rmw_zenoh_cpp", "SHM is enabled");
-
-    // TODO(yuyuan): determine the default alignment of SHM
-    z_alloc_alignment_t alignment = {5};
->>>>>>> 6a489197
     z_owned_memory_layout_t layout;
     if(z_memory_layout_new(&layout, rmw_zenoh_cpp::zenoh_shm_alloc_size(), alignment) != Z_OK) {
       RMW_ZENOH_LOG_ERROR_NAMED("rmw_zenoh_cpp", "Unable to create a Layout for SHM provider.");
       return RMW_RET_ERROR;
     }
 
-<<<<<<< HEAD
     // Create SHM provider
     const auto provider_creation_result = z_posix_shm_provider_new(&shm.shm_provider, z_loan(layout));
     z_drop(z_move(layout));
     if (provider_creation_result != Z_OK) {
-=======
-    z_owned_shm_provider_t provider;
-    if (z_posix_shm_provider_new(&provider, z_loan(layout)) != Z_OK) {
->>>>>>> 6a489197
       RMW_ZENOH_LOG_ERROR_NAMED("rmw_zenoh_cpp", "Unable to create a SHM provider.");
       return RMW_RET_ERROR;
     }
