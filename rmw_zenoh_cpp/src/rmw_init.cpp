--- conflicted
+++ resolved
@@ -86,12 +86,8 @@
 
 //==============================================================================
 /// Initialize the middleware with the given options, and yielding an context.
-<<<<<<< HEAD
-rmw_ret_t rmw_init(const rmw_init_options_t *options, rmw_context_t *context) {
-=======
 rmw_ret_t rmw_init(const rmw_init_options_t * options, rmw_context_t * context)
 {
->>>>>>> 30aae808
   RMW_CHECK_ARGUMENT_FOR_NULL(options, RMW_RET_INVALID_ARGUMENT);
   RMW_CHECK_ARGUMENT_FOR_NULL(context, RMW_RET_INVALID_ARGUMENT);
   RMW_CHECK_FOR_NULL_WITH_MSG(
@@ -188,23 +184,12 @@
     return ret;
   }
 
-<<<<<<< HEAD
 #ifdef RMW_ZENOH_BUILD_WITH_SHARED_MEMORY
   z_owned_string_t shm_enabled_str;
   zc_config_get_from_str(z_loan(config), Z_CONFIG_SHARED_MEMORY_KEY, &shm_enabled_str);
   const bool shm_enabled = (strncmp(z_string_data(z_loan(shm_enabled_str)), "true", z_string_len(z_loan(shm_enabled_str))) == 0);
   z_drop(z_move(shm_enabled_str));
 #endif
-=======
-
-  // TODO(yuyuan): SHM
-  z_owned_string_t shm_enabled;
-  zc_config_get_from_str(z_loan(config), Z_CONFIG_SHARED_MEMORY_KEY, &shm_enabled);
-  auto free_shm_ = rcpputils::make_scope_exit(
-    [&shm_enabled]() {
-      z_drop(z_move(shm_enabled));
-    });
->>>>>>> 30aae808
 
   // Initialize the zenoh session.
   if (z_open(&context->impl->session, z_move(config))) {
