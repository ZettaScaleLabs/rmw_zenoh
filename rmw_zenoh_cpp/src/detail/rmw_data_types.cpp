--- conflicted
+++ resolved
@@ -29,141 +29,6 @@
 namespace rmw_zenoh_cpp
 {
 ///=============================================================================
-<<<<<<< HEAD
-bool rmw_service_data_t::queue_has_data_and_attach_condition_if_not(
-  rmw_wait_set_data_t * wait_set_data)
-{
-  std::lock_guard<std::mutex> lock(condition_mutex_);
-  if (!query_queue_.empty()) {
-    return true;
-  }
-  wait_set_data_ = wait_set_data;
-
-  return false;
-}
-
-///=============================================================================
-bool rmw_service_data_t::detach_condition_and_queue_is_empty()
-{
-  std::lock_guard<std::mutex> lock(condition_mutex_);
-  wait_set_data_ = nullptr;
-
-  return query_queue_.empty();
-}
-
-///=============================================================================
-std::unique_ptr<ZenohQuery> rmw_service_data_t::pop_next_query()
-{
-  std::lock_guard<std::mutex> lock(query_queue_mutex_);
-  if (query_queue_.empty()) {
-    return nullptr;
-  }
-
-  std::unique_ptr<ZenohQuery> query = std::move(query_queue_.front());
-  query_queue_.pop_front();
-
-  return query;
-}
-
-///=============================================================================
-void rmw_service_data_t::notify()
-{
-  std::lock_guard<std::mutex> lock(condition_mutex_);
-  if (wait_set_data_ != nullptr) {
-    std::lock_guard<std::mutex> wait_set_lock(wait_set_data_->condition_mutex);
-    wait_set_data_->triggered = true;
-    wait_set_data_->condition_variable.notify_one();
-  }
-}
-
-///=============================================================================
-void rmw_service_data_t::add_new_query(std::unique_ptr<ZenohQuery> query)
-{
-  std::lock_guard<std::mutex> lock(query_queue_mutex_);
-  if (adapted_qos_profile.history != RMW_QOS_POLICY_HISTORY_KEEP_ALL &&
-    query_queue_.size() >= adapted_qos_profile.depth)
-  {
-    // Log warning if message is discarded due to hitting the queue depth
-    z_view_string_t keystr;
-    z_keyexpr_as_view_string(z_loan(this->keyexpr), &keystr);
-
-    RMW_ZENOH_LOG_ERROR_NAMED(
-      "rmw_zenoh_cpp",
-      "Query queue depth of %ld reached, discarding oldest Query "
-      "for service for %s",
-      adapted_qos_profile.depth,
-      z_string_data(z_loan(keystr)));
-    query_queue_.pop_front();
-  }
-  query_queue_.emplace_back(std::move(query));
-
-  // Since we added new data, trigger user callback and guard condition if they are available
-  data_callback_mgr.trigger_callback();
-  notify();
-}
-
-///=============================================================================
-bool rmw_service_data_t::add_to_query_map(
-  const rmw_request_id_t & request_id, std::unique_ptr<ZenohQuery> query)
-{
-  const size_t hash = rmw_zenoh_cpp::hash_gid(request_id.writer_guid);
-
-  std::lock_guard<std::mutex> lock(sequence_to_query_map_mutex_);
-
-  std::unordered_map<size_t, SequenceToQuery>::iterator it = sequence_to_query_map_.find(hash);
-
-  if (it == sequence_to_query_map_.end()) {
-    SequenceToQuery stq;
-
-    sequence_to_query_map_.insert(std::make_pair(hash, std::move(stq)));
-
-    it = sequence_to_query_map_.find(hash);
-  } else {
-    // Client already in the map
-
-    if (it->second.find(request_id.sequence_number) != it->second.end()) {
-      return false;
-    }
-  }
-
-  it->second.insert(std::make_pair(request_id.sequence_number, std::move(query)));
-
-  return true;
-}
-
-///=============================================================================
-std::unique_ptr<ZenohQuery> rmw_service_data_t::take_from_query_map(
-  const rmw_request_id_t & request_id)
-{
-  const size_t hash = rmw_zenoh_cpp::hash_gid(request_id.writer_guid);
-
-  std::lock_guard<std::mutex> lock(sequence_to_query_map_mutex_);
-
-  std::unordered_map<size_t, SequenceToQuery>::iterator it = sequence_to_query_map_.find(hash);
-
-  if (it == sequence_to_query_map_.end()) {
-    return nullptr;
-  }
-
-  SequenceToQuery::iterator query_it = it->second.find(request_id.sequence_number);
-
-  if (query_it == it->second.end()) {
-    return nullptr;
-  }
-
-  std::unique_ptr<ZenohQuery> query = std::move(query_it->second);
-  it->second.erase(query_it);
-
-  if (sequence_to_query_map_[hash].size() == 0) {
-    sequence_to_query_map_.erase(hash);
-  }
-
-  return query;
-}
-
-///=============================================================================
-=======
->>>>>>> b272935b
 void rmw_client_data_t::notify()
 {
   std::lock_guard<std::mutex> lock(condition_mutex_);
@@ -273,67 +138,6 @@
   return is_shutdown_;
 }
 
-<<<<<<< HEAD
-///=============================================================================
-ZenohQuery::ZenohQuery(z_owned_query_t query)
-{
-  query_ = query;
-}
-
-///=============================================================================
-ZenohQuery::~ZenohQuery()
-{
-  z_drop(z_move(query_));
-}
-
-///=============================================================================
-const z_loaned_query_t * ZenohQuery::get_query() const
-{
-  return z_loan(query_);
-}
-
-//==============================================================================
-void service_data_handler(z_loaned_query_t * query, void * data)
-{
-  z_view_string_t keystr;
-  z_keyexpr_as_view_string(z_query_keyexpr(query), &keystr);
-
-  rmw_service_data_t * service_data =
-    static_cast<rmw_service_data_t *>(data);
-  if (service_data == nullptr) {
-    RMW_ZENOH_LOG_ERROR_NAMED(
-      "rmw_zenoh_cpp",
-      "Unable to obtain rmw_service_data_t from data for "
-      "service for %s",
-      z_string_data(z_loan(keystr)));
-    return;
-  }
-
-  z_owned_query_t owned_query;
-  z_query_clone(&owned_query, query);
-
-  service_data->add_new_query(std::make_unique<ZenohQuery>(owned_query));
-}
-
-///=============================================================================
-ZenohReply::ZenohReply(z_owned_reply_t reply)
-{
-  reply_ = reply;
-}
-
-///=============================================================================
-ZenohReply::~ZenohReply()
-{
-  z_drop(z_move(reply_));
-}
-
-///=============================================================================
-const z_loaned_reply_t * ZenohReply::get_reply() const
-{
-  return z_loan(reply_);
-}
-=======
->>>>>>> b272935b
 
 ///=============================================================================
 size_t rmw_client_data_t::get_next_sequence_number()
