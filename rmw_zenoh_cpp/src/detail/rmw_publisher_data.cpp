// Copyright 2024 Open Source Robotics Foundation, Inc.
//
// Licensed under the Apache License, Version 2.0 (the "License");
// you may not use this file except in compliance with the License.
// You may obtain a copy of the License at
//
//     http://www.apache.org/licenses/LICENSE-2.0
//
// Unless required by applicable law or agreed to in writing, software
// distributed under the License is distributed on an "AS IS" BASIS,
// WITHOUT WARRANTIES OR CONDITIONS OF ANY KIND, either express or implied.
// See the License for the specific language governing permissions and
// limitations under the License.

#include "rmw_publisher_data.hpp"

#include <fastcdr/FastBuffer.h>

#include <memory>
#include <mutex>
#include <string>
#include <utility>

#include "cdr.hpp"
#include "message_type_support.hpp"
#include "logging_macros.hpp"
#include "qos.hpp"
#include "zenoh_utils.hpp"

#include "rcpputils/scope_exit.hpp"

#include "rmw/error_handling.h"
#include "rmw/get_topic_endpoint_info.h"

namespace rmw_zenoh_cpp
{
// TODO(yuyuan): SHM, make this configurable
#define SHM_BUF_OK_SIZE 2621440

///=============================================================================
std::shared_ptr<PublisherData> PublisherData::make(
  const z_loaned_session_t * session,
  const rmw_node_t * const node,
  liveliness::NodeInfo node_info,
  std::size_t node_id,
  std::size_t publisher_id,
  const std::string & topic_name,
  const rosidl_message_type_support_t * type_support,
  const rmw_qos_profile_t * qos_profile)
{
  rmw_qos_profile_t adapted_qos_profile = *qos_profile;
  rmw_ret_t ret = QoS::get().best_available_qos(
    node, topic_name.c_str(), &adapted_qos_profile, rmw_get_subscriptions_info_by_topic);
  if (RMW_RET_OK != ret) {
    return nullptr;
  }

  rcutils_allocator_t * allocator = &node->context->options.allocator;

  const rosidl_type_hash_t * type_hash = type_support->get_type_hash_func(type_support);
  auto callbacks = static_cast<const message_type_support_callbacks_t *>(type_support->data);
  auto message_type_support = std::make_unique<MessageTypeSupport>(callbacks);

  // Convert the type hash to a string so that it can be included in
  // the keyexpr.
  char * type_hash_c_str = nullptr;
  rcutils_ret_t stringify_ret = rosidl_stringify_type_hash(
    type_hash,
    *allocator,
    &type_hash_c_str);
  if (RCUTILS_RET_BAD_ALLOC == stringify_ret) {
    RMW_SET_ERROR_MSG("Failed to allocate type_hash_c_str.");
    return nullptr;
  }
  auto always_free_type_hash_c_str = rcpputils::make_scope_exit(
    [&allocator, &type_hash_c_str]() {
      allocator->deallocate(type_hash_c_str, allocator->state);
    });

  std::size_t domain_id = node_info.domain_id_;
  auto entity = liveliness::Entity::make(
    z_info_zid(session),
    std::to_string(node_id),
    std::to_string(publisher_id),
    liveliness::EntityType::Publisher,
    std::move(node_info),
    liveliness::TopicInfo{
      std::move(domain_id),
      topic_name,
      message_type_support->get_name(),
      type_hash_c_str,
      adapted_qos_profile}
  );
  if (entity == nullptr) {
    RMW_ZENOH_LOG_ERROR_NAMED(
      "rmw_zenoh_cpp",
      "Unable to generate keyexpr for liveliness token for the publisher %s.",
      topic_name.c_str());
    return nullptr;
  }

  std::string topic_keyexpr = entity->topic_info()->topic_keyexpr_;
  z_view_keyexpr_t pub_ke;
  if (z_view_keyexpr_from_str(&pub_ke, topic_keyexpr.c_str()) != Z_OK) {
    RMW_SET_ERROR_MSG("unable to create zenoh keyexpr.");
    return nullptr;
  }

  // Create a Publication Cache if durability is transient_local.
  std::optional<ze_owned_publication_cache_t> pub_cache = std::nullopt;
  auto undeclare_z_publisher_cache = rcpputils::make_scope_exit(
    [&pub_cache]() {
      if (pub_cache.has_value()) {
        z_drop(z_move(pub_cache.value()));
      }
    });
  if (adapted_qos_profile.durability == RMW_QOS_POLICY_DURABILITY_TRANSIENT_LOCAL) {
    ze_publication_cache_options_t pub_cache_opts;
    ze_publication_cache_options_default(&pub_cache_opts);
    pub_cache_opts.history = adapted_qos_profile.depth;
    pub_cache_opts.queryable_complete = true;
    // Set the queryable_prefix to the session id so that querying subscribers can specify this
    // session id to obtain latest data from this specific publication caches when querying over
    // the same keyexpression.
    // When such a prefix is added to the PublicationCache, it listens to queries with this extra
    // prefix (allowing to be queried in a unique way), but still replies with the original
    // publications' key expressions.
    std::string queryable_prefix = entity->zid();
    z_view_keyexpr_t prefix_ke;
    z_view_keyexpr_from_str(&prefix_ke, queryable_prefix.c_str());
    pub_cache_opts.queryable_prefix = z_loan(prefix_ke);

    ze_owned_publication_cache_t pub_cache_;
    if (ze_declare_publication_cache(
        session, &pub_cache_, z_loan(pub_ke), &pub_cache_opts))
    {
      RMW_SET_ERROR_MSG("unable to create zenoh publisher cache");
      return nullptr;
    }
    pub_cache = pub_cache_;
  }

  // Set congestion_control to BLOCK if appropriate.
  z_publisher_options_t opts;
  z_publisher_options_default(&opts);
  opts.congestion_control = Z_CONGESTION_CONTROL_DROP;

  if (adapted_qos_profile.reliability == RMW_QOS_POLICY_RELIABILITY_RELIABLE) {
    opts.reliability = Z_RELIABILITY_RELIABLE;

    if (adapted_qos_profile.history == RMW_QOS_POLICY_HISTORY_KEEP_ALL) {
      opts.congestion_control = Z_CONGESTION_CONTROL_BLOCK;
    }
  }
  z_owned_publisher_t pub;
  // TODO(clalancette): What happens if the key name is a valid but empty string?
  auto undeclare_z_publisher = rcpputils::make_scope_exit(
    [&pub]() {
      z_undeclare_publisher(z_move(pub));
    });
  if (z_declare_publisher(
      session, &pub, z_loan(pub_ke), &opts) != Z_OK)
  {
    RMW_SET_ERROR_MSG("Unable to create Zenoh publisher.");
    return nullptr;
  }

  std::string liveliness_keyexpr = entity->liveliness_keyexpr();
  z_view_keyexpr_t liveliness_ke;
  z_view_keyexpr_from_str(&liveliness_ke, liveliness_keyexpr.c_str());
  zc_owned_liveliness_token_t token;
  auto free_token = rcpputils::make_scope_exit(
    [&token]() {
      z_drop(z_move(token));
    });
  if (zc_liveliness_declare_token(
      session, &token, z_loan(liveliness_ke),
      NULL) != Z_OK)
  {
    RMW_ZENOH_LOG_ERROR_NAMED(
      "rmw_zenoh_cpp",
      "Unable to create liveliness token for the publisher.");
    return nullptr;
  }

  free_token.cancel();
  undeclare_z_publisher_cache.cancel();
  undeclare_z_publisher.cancel();

  return std::shared_ptr<PublisherData>(
    new PublisherData{
      node,
      std::move(entity),
      std::move(pub),
      std::move(pub_cache),
      std::move(token),
      type_support->data,
      std::move(message_type_support)
    });
}

///=============================================================================
PublisherData::PublisherData(
  const rmw_node_t * rmw_node,
  std::shared_ptr<liveliness::Entity> entity,
  z_owned_publisher_t pub,
  std::optional<ze_owned_publication_cache_t> pub_cache,
  zc_owned_liveliness_token_t token,
  const void * type_support_impl,
  std::unique_ptr<MessageTypeSupport> type_support)
: rmw_node_(rmw_node),
  entity_(std::move(entity)),
  pub_(std::move(pub)),
  pub_cache_(std::move(pub_cache)),
  token_(std::move(token)),
  type_support_impl_(type_support_impl),
  type_support_(std::move(type_support)),
  sequence_number_(1),
  is_shutdown_(false)
{
  events_mgr_ = std::make_shared<EventsManager>();
}

///=============================================================================
rmw_ret_t PublisherData::publish(
  const void * ros_message,
  std::optional<z_owned_shm_provider_t> & shm_provider)
{
  std::lock_guard<std::mutex> lock(mutex_);
  if (is_shutdown_) {
    RMW_SET_ERROR_MSG("Unable to publish as the publisher has been shutdown.");
    return RMW_RET_ERROR;
  }

  // Serialize data.
  size_t max_data_length = type_support_->get_estimated_serialized_size(
    ros_message,
    type_support_impl_);

  // To store serialized message byte array.
  char * msg_bytes = nullptr;
  std::optional<z_owned_shm_mut_t> shmbuf = std::nullopt;
  auto always_free_shmbuf = rcpputils::make_scope_exit(
    [&shmbuf]() {
      if (shmbuf.has_value()) {
        z_drop(z_move(shmbuf.value()));
      }
    });

  rcutils_allocator_t * allocator = &rmw_node_->context->options.allocator;

  auto always_free_msg_bytes = rcpputils::make_scope_exit(
    [&msg_bytes, allocator, &shmbuf]() {
      if (msg_bytes && !shmbuf.has_value()) {
        allocator->deallocate(msg_bytes, allocator->state);
      }
    });

  // Get memory from SHM buffer if available.
  if (shm_provider.has_value()) {
    RMW_ZENOH_LOG_DEBUG_NAMED("rmw_zenoh_cpp", "SHM is enabled.");

    auto provider = shm_provider.value();
    z_buf_layout_alloc_result_t alloc;
    // TODO(yuyuan): SHM, configure this
    z_alloc_alignment_t alignment = {5};
    z_shm_provider_alloc_gc_defrag_blocking(&alloc, z_loan(provider), SHM_BUF_OK_SIZE, alignment);

    if (alloc.status == ZC_BUF_LAYOUT_ALLOC_STATUS_OK) {
      shmbuf = std::make_optional(alloc.buf);
      msg_bytes = reinterpret_cast<char *>(z_shm_mut_data_mut(z_loan_mut(alloc.buf)));
    } else {
      // TODO(Yadunund): Should we revert to regular allocation and not return an error?
      RMW_SET_ERROR_MSG("Failed to allocate a SHM buffer, even after GCing.");
      return RMW_RET_ERROR;
    }
  } else {
    // Get memory from the allocator.
    msg_bytes = static_cast<char *>(allocator->allocate(max_data_length, allocator->state));
    RMW_CHECK_FOR_NULL_WITH_MSG(
      msg_bytes, "bytes for message is null", return RMW_RET_BAD_ALLOC);
  }

  // Object that manages the raw buffer
  eprosima::fastcdr::FastBuffer fastbuffer(msg_bytes, max_data_length);

  // Object that serializes the data
  rmw_zenoh_cpp::Cdr ser(fastbuffer);
  if (!type_support_->serialize_ros_message(
      ros_message,
      ser.get_cdr(),
      type_support_impl_))
  {
    RMW_SET_ERROR_MSG("could not serialize ROS message");
    return RMW_RET_ERROR;
  }

  const size_t data_length = ser.get_serialized_data_length();

<<<<<<< HEAD
=======
  z_owned_bytes_map_t map =
    create_map_and_set_sequence_num(
    sequence_number_++,
    [this](z_owned_bytes_map_t * map, const char * key)
    {
      uint8_t local_gid[RMW_GID_STORAGE_SIZE];
      entity_->copy_gid(local_gid);
      // Mutex already locked.
      z_bytes_t gid_bytes;
      gid_bytes.len = RMW_GID_STORAGE_SIZE;
      gid_bytes.start = local_gid;
      z_bytes_map_insert_by_copy(map, z_bytes_new(key), gid_bytes);
    });
  if (!z_check(map)) {
    // create_map_and_set_sequence_num already set the error
    return RMW_RET_ERROR;
  }
  auto always_free_attachment_map = rcpputils::make_scope_exit(
    [&map]() {
      z_bytes_map_drop(z_move(map));
    });

  int ret;
>>>>>>> b272935b
  // The encoding is simply forwarded and is useful when key expressions in the
  // session use different encoding formats. In our case, all key expressions
  // will be encoded with CDR so it does not really matter.
  z_publisher_put_options_t options;
  z_publisher_put_options_default(&options);
  z_owned_bytes_t attachment;
  create_map_and_set_sequence_num(&attachment, sequence_number_++, gid_);
  options.attachment = z_move(attachment);

  z_owned_bytes_t payload;
  if (shmbuf.has_value()) {
    z_bytes_from_shm_mut(&payload, z_move(shmbuf.value()));
  } else {
    z_bytes_copy_from_buf(&payload, reinterpret_cast<const uint8_t *>(msg_bytes), data_length);
  }

  z_result_t res = z_publisher_put(z_loan(pub_), z_move(payload), &options);
  if (res != Z_OK) {
    if (res == Z_ESESSION_CLOSED) {
      RMW_ZENOH_LOG_WARN_NAMED(
        "rmw_zenoh_cpp",
        "unable to publish message since the zenoh session is closed");
    } else {
      RMW_SET_ERROR_MSG("unable to publish message");
      return RMW_RET_ERROR;
    }
  }

  return RMW_RET_OK;
}

///=============================================================================
rmw_ret_t PublisherData::publish_serialized_message(
  const rmw_serialized_message_t * serialized_message,
  std::optional<z_owned_shm_provider_t> & /*shm_provider*/)
{
  eprosima::fastcdr::FastBuffer buffer(
    reinterpret_cast<char *>(serialized_message->buffer), serialized_message->buffer_length);
  rmw_zenoh_cpp::Cdr ser(buffer);
  if (!ser.get_cdr().jump(serialized_message->buffer_length)) {
    RMW_SET_ERROR_MSG("cannot correctly set serialized buffer");
    return RMW_RET_ERROR;
  }

  std::lock_guard<std::mutex> lock(mutex_);

<<<<<<< HEAD
=======
  z_owned_bytes_map_t map = rmw_zenoh_cpp::create_map_and_set_sequence_num(
    sequence_number_++,
    [this](z_owned_bytes_map_t * map, const char * key)
    {
      uint8_t local_gid[RMW_GID_STORAGE_SIZE];
      entity_->copy_gid(local_gid);

      // Mutex already locked.
      z_bytes_t gid_bytes;
      gid_bytes.len = RMW_GID_STORAGE_SIZE;
      gid_bytes.start = local_gid;
      z_bytes_map_insert_by_copy(map, z_bytes_new(key), gid_bytes);
    });

  if (!z_check(map)) {
    // create_map_and_set_sequence_num already set the error
    return RMW_RET_ERROR;
  }
  auto free_attachment_map = rcpputils::make_scope_exit(
    [&map]() {
      z_bytes_map_drop(z_move(map));
    });

>>>>>>> b272935b
  const size_t data_length = ser.get_serialized_data_length();

  // The encoding is simply forwarded and is useful when key expressions in the
  // session use different encoding formats. In our case, all key expressions
  // will be encoded with CDR so it does not really matter.
  z_publisher_put_options_t options;
  z_publisher_put_options_default(&options);
  z_owned_bytes_t attachment;
  create_map_and_set_sequence_num(&attachment, sequence_number_++, gid_);

  options.attachment = z_move(attachment);

  z_owned_bytes_t payload;
  z_bytes_copy_from_buf(&payload, serialized_message->buffer, data_length);

  z_result_t res = z_publisher_put(z_loan(pub_), z_move(payload), &options);
  if (res != Z_OK) {
    if (res == Z_ESESSION_CLOSED) {
      RMW_ZENOH_LOG_WARN_NAMED(
        "rmw_zenoh_cpp",
        "unable to publish message since the zenoh session is closed");
    } else {
      RMW_SET_ERROR_MSG("unable to publish message");
      return RMW_RET_ERROR;
    }
  }

  return RMW_RET_OK;
}

///=============================================================================
std::size_t PublisherData::keyexpr_hash() const
{
  std::lock_guard<std::mutex> lock(mutex_);
  return entity_->keyexpr_hash();
}

///=============================================================================
liveliness::TopicInfo PublisherData::topic_info() const
{
  std::lock_guard<std::mutex> lock(mutex_);
  return entity_->topic_info().value();
}

///=============================================================================
void PublisherData::copy_gid(rmw_gid_t * gid) const
{
  std::lock_guard<std::mutex> lock(mutex_);
  entity_->copy_gid(gid->data);
}

///=============================================================================
std::shared_ptr<EventsManager> PublisherData::events_mgr() const
{
  std::lock_guard<std::mutex> lock(mutex_);
  return events_mgr_;
}

///=============================================================================
PublisherData::~PublisherData()
{
  const rmw_ret_t ret = this->shutdown();
  if (ret != RMW_RET_OK) {
    RMW_ZENOH_LOG_ERROR_NAMED(
      "rmw_zenoh_cpp",
      "Error destructing publisher /%s.",
      entity_->topic_info().value().name_.c_str()
    );
  }
}

///=============================================================================
rmw_ret_t PublisherData::shutdown()
{
  std::lock_guard<std::mutex> lock(mutex_);
  if (is_shutdown_) {
    return RMW_RET_OK;
  }

  // Unregister this publisher from the ROS graph.
  zc_liveliness_undeclare_token(z_move(token_));
  if (pub_cache_.has_value()) {
    z_drop(z_move(pub_cache_.value()));
  }
  z_undeclare_publisher(z_move(pub_));

  is_shutdown_ = true;
  return RMW_RET_OK;
}

///=============================================================================
bool PublisherData::is_shutdown() const
{
  std::lock_guard<std::mutex> lock(mutex_);
  return is_shutdown_;
}
}  // namespace rmw_zenoh_cpp<|MERGE_RESOLUTION|>--- conflicted
+++ resolved
@@ -297,8 +297,6 @@
 
   const size_t data_length = ser.get_serialized_data_length();
 
-<<<<<<< HEAD
-=======
   z_owned_bytes_map_t map =
     create_map_and_set_sequence_num(
     sequence_number_++,
@@ -322,7 +320,6 @@
     });
 
   int ret;
->>>>>>> b272935b
   // The encoding is simply forwarded and is useful when key expressions in the
   // session use different encoding formats. In our case, all key expressions
   // will be encoded with CDR so it does not really matter.
@@ -369,8 +366,6 @@
 
   std::lock_guard<std::mutex> lock(mutex_);
 
-<<<<<<< HEAD
-=======
   z_owned_bytes_map_t map = rmw_zenoh_cpp::create_map_and_set_sequence_num(
     sequence_number_++,
     [this](z_owned_bytes_map_t * map, const char * key)
@@ -394,7 +389,6 @@
       z_bytes_map_drop(z_move(map));
     });
 
->>>>>>> b272935b
   const size_t data_length = ser.get_serialized_data_length();
 
   // The encoding is simply forwarded and is useful when key expressions in the
