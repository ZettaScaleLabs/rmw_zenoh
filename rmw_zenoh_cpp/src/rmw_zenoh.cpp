--- conflicted
+++ resolved
@@ -61,61 +61,11 @@
 
 namespace {
 //==============================================================================
-<<<<<<< HEAD
-// Helper function to create a copy of a string after removing any
-// leading or trailing slashes.
-std::string strip_slashes(const char *const str) {
-  std::string ret = std::string(str);
-  const std::size_t len = strlen(str);
-  std::size_t start = 0;
-  std::size_t end = len - 1;
-  if (str[0] == '/') {
-    ++start;
-  }
-  if (str[end] == '/') {
-    --end;
-  }
-  return ret.substr(start, end - start + 1);
-}
-
-//==============================================================================
-// A function that generates a key expression for message transport of the
-// format <ros_domain_id>/<topic_name>/<topic_type>/<topic_hash> In particular,
-// Zenoh keys cannot start or end with a /, so this function will strip them
-// out. Performance note: at present, this function allocates a new string and
-// copies the old string into it. If this becomes a performance problem, we
-// could consider modifying the topic_name in place. But this means we need to
-// be much more careful about who owns the string.
-bool ros_topic_name_to_zenoh_key(z_owned_keyexpr_t* out_keyexpr,
-                                 const std::size_t domain_id,
-                                 const char *const topic_name,
-                                 const char *const topic_type,
-                                 const char *const type_hash) {
-  std::string keyexpr_str = std::to_string(domain_id);
-  keyexpr_str += "/";
-  keyexpr_str += strip_slashes(topic_name);
-  keyexpr_str += "/";
-  keyexpr_str += topic_type;
-  keyexpr_str += "/";
-  keyexpr_str += type_hash;
-
-  // TODO(yuyuan): use z_view_keyexpr_t?
-  return z_keyexpr_from_str(out_keyexpr, keyexpr_str.c_str()) == Z_OK;
-}
-
-//==============================================================================
-const rosidl_message_type_support_t *
-find_message_type_support(const rosidl_message_type_support_t *type_supports) {
-  const rosidl_message_type_support_t *type_support =
-      get_message_typesupport_handle(type_supports,
-                                     RMW_ZENOH_CPP_TYPESUPPORT_C);
-=======
 const rosidl_message_type_support_t * find_message_type_support(
   const rosidl_message_type_support_t * type_supports)
 {
   const rosidl_message_type_support_t * type_support = get_message_typesupport_handle(
     type_supports, RMW_ZENOH_CPP_TYPESUPPORT_C);
->>>>>>> 60b72f07
   if (!type_support) {
     rcutils_error_string_t prev_error_string = rcutils_get_error_string();
     rcutils_reset_error();
@@ -295,7 +245,6 @@
                                           name, context->impl->enclave});
   if (node_data->entity == nullptr) {
     RMW_ZENOH_LOG_ERROR_NAMED(
-<<<<<<< HEAD
         "rmw_zenoh_cpp",
         "Unable to generate keyexpr for liveliness token for the node.");
     return nullptr;
@@ -304,23 +253,6 @@
   std::string keyexpr_str = node_data->entity->keyexpr();
   z_view_keyexpr_t keyexpr;
   if (z_view_keyexpr_from_str(&keyexpr, keyexpr_str.c_str())) {
-=======
-      "rmw_zenoh_cpp",
-      "Unable to generate keyexpr for liveliness token for the node %s.",
-      name);
-    return nullptr;
-  }
-  node_data->token = zc_liveliness_declare_token(
-    z_loan(context->impl->session),
-    z_keyexpr(node_data->entity->liveliness_keyexpr().c_str()),
-    NULL
-  );
-  auto free_token = rcpputils::make_scope_exit(
-    [node_data]() {
-      z_drop(z_move(node_data->token));
-    });
-  if (!z_check(node_data->token)) {
->>>>>>> 60b72f07
     RMW_ZENOH_LOG_ERROR_NAMED(
         "rmw_zenoh_cpp", "Unable to generate keyexpr from the entity string.");
     return nullptr;
@@ -605,8 +537,6 @@
         return nullptr;
       }
 
-<<<<<<< HEAD
-=======
   const z_id_t zid = z_info_zid(z_loan(node->context->impl->session));
 
   publisher_data->entity = rmw_zenoh_cpp::liveliness::Entity::make(
@@ -633,7 +563,6 @@
   }
   z_owned_keyexpr_t keyexpr = z_keyexpr_new(
     publisher_data->entity->topic_info()->topic_keyexpr_.c_str());
->>>>>>> 60b72f07
   auto always_free_ros_keyexpr = rcpputils::make_scope_exit(
       [&keyexpr]() { z_keyexpr_drop(z_move(keyexpr)); });
 
@@ -644,12 +573,6 @@
     ze_publication_cache_options_default(&pub_cache_opts);
     pub_cache_opts.history = publisher_data->adapted_qos_profile.depth;
     pub_cache_opts.queryable_complete = true;
-<<<<<<< HEAD
-
-    ze_owned_publication_cache_t pub_cache;
-    if (ze_declare_publication_cache(&pub_cache, z_loan(context_impl->session),
-                                     z_loan(keyexpr), &pub_cache_opts)) {
-=======
     // Set the queryable_prefix to the session id so that querying subscribers can specify this
     // session id to obtain latest data from this specific publication caches when querying over
     // the same keyexpression.
@@ -668,7 +591,6 @@
       &pub_cache_opts
     );
     if (!publisher_data->pub_cache.has_value() || !z_check(publisher_data->pub_cache.value())) {
->>>>>>> 60b72f07
       RMW_SET_ERROR_MSG("unable to create zenoh publisher cache");
       return nullptr;
     }
@@ -702,41 +624,6 @@
     z_undeclare_publisher(z_move(publisher_data->pub));
   });
 
-<<<<<<< HEAD
-  publisher_data->entity = rmw_zenoh_cpp::liveliness::Entity::make(
-      z_info_zid(z_loan(node->context->impl->session)),
-      std::to_string(node_data->id),
-      std::to_string(context_impl->get_next_entity_id()),
-      rmw_zenoh_cpp::liveliness::EntityType::Publisher,
-      rmw_zenoh_cpp::liveliness::NodeInfo{node->context->actual_domain_id,
-                                          node->namespace_, node->name,
-                                          context_impl->enclave},
-      rmw_zenoh_cpp::liveliness::TopicInfo{
-          rmw_publisher->topic_name, publisher_data->type_support->get_name(),
-          type_hash_c_str, publisher_data->adapted_qos_profile});
-  if (publisher_data->entity == nullptr) {
-    RMW_ZENOH_LOG_ERROR_NAMED(
-        "rmw_zenoh_cpp",
-        "Unable to generate keyexpr for liveliness token for the publisher.");
-    return nullptr;
-  }
-  z_owned_keyexpr_t liveliness_keyexpr;
-  z_keyexpr_from_str(&liveliness_keyexpr,
-                     publisher_data->entity->keyexpr().c_str());
-  // WARN(yuyuan): z_view_keyexpr_t would fail
-  // z_view_keyexpr_t liveliness_keyexpr;
-  // z_view_keyexpr_from_str(&liveliness_keyexpr,
-  //                         publisher_data->entity->keyexpr().c_str());
-  z_result_t z_ret = zc_liveliness_declare_token(
-      &publisher_data->token, z_loan(node->context->impl->session),
-      z_loan(liveliness_keyexpr), NULL);
-  auto free_token = rcpputils::make_scope_exit([publisher_data]() {
-    if (publisher_data != nullptr) {
-      z_drop(z_move(publisher_data->token));
-    }
-  });
-  if (z_ret) {
-=======
   publisher_data->token = zc_liveliness_declare_token(
     z_loan(node->context->impl->session),
     z_keyexpr(publisher_data->entity->liveliness_keyexpr().c_str()),
@@ -749,7 +636,6 @@
       }
     });
   if (!z_check(publisher_data->token)) {
->>>>>>> 60b72f07
     RMW_ZENOH_LOG_ERROR_NAMED(
         "rmw_zenoh_cpp",
         "Unable to create liveliness token for the publisher.");
@@ -1448,39 +1334,6 @@
 
   // Everything above succeeded and is setup properly.  Now declare a subscriber
   // with Zenoh; after this, callbacks may come in at any time.
-<<<<<<< HEAD
-  z_owned_closure_sample_t callback;
-  z_closure(&callback, rmw_zenoh_cpp::sub_data_handler, nullptr, sub_data);
-  z_owned_keyexpr_t keyexpr; 
-  if (!ros_topic_name_to_zenoh_key(
-      &keyexpr,
-      node->context->actual_domain_id, topic_name,
-      sub_data->type_support->get_name(), type_hash_c_str)) {
-    RMW_SET_ERROR_MSG("unable to create zenoh keyexpr.");
-    return nullptr;
-  }
-  auto always_free_ros_keyexpr = rcpputils::make_scope_exit(
-      [&keyexpr]() { z_keyexpr_drop(z_move(keyexpr)); });
-
-  // // TODO(yuyuan): owned_key_str seems to be useless here?
-  // // Instantiate the subscription with suitable options depending on the
-  // // adapted_qos_profile.
-  // // TODO(Yadunund): Rely on a separate function to return the sub
-  // // as we start supporting more qos settings.
-  // z_owned_str_t owned_key_str = z_keyexpr_to_string(z_loan(keyexpr));
-  // auto always_drop_keystr = rcpputils::make_scope_exit(
-  //     [&owned_key_str]() { z_drop(z_move(owned_key_str)); });
-
-  if (sub_data->adapted_qos_profile.durability ==
-      RMW_QOS_POLICY_DURABILITY_TRANSIENT_LOCAL) {
-    ze_querying_subscriber_options_t sub_options;
-    ze_querying_subscriber_options_default(&sub_options);
-    // Target all complete publication caches which are queryables.
-    sub_options.query_target = Z_QUERY_TARGET_ALL_COMPLETE;
-    // We set consolidation to none as we need to receive transient local
-    // messages from a number of publishers. Eg: To receive TF data published
-    // over /tf_static by various publishers.
-=======
   sub_data->entity = rmw_zenoh_cpp::liveliness::Entity::make(
     z_info_zid(z_loan(node->context->impl->session)),
     std::to_string(node_data->id),
@@ -1513,15 +1366,8 @@
     RMW_SET_ERROR_MSG("unable to create zenoh keyexpr.");
     return nullptr;
   }
-  // Instantiate the subscription with suitable options depending on the
-  // adapted_qos_profile.
-  // TODO(Yadunund): Rely on a separate function to return the sub
-  // as we start supporting more qos settings.
-  z_owned_str_t owned_key_str = z_keyexpr_to_string(z_loan(keyexpr));
-  auto always_drop_keystr = rcpputils::make_scope_exit(
-    [&owned_key_str]() {
-      z_drop(z_move(owned_key_str));
-    });
+  auto always_free_ros_keyexpr = rcpputils::make_scope_exit(
+      [&keyexpr]() { z_keyexpr_drop(z_move(keyexpr)); });
 
   if (sub_data->adapted_qos_profile.durability == RMW_QOS_POLICY_DURABILITY_TRANSIENT_LOCAL) {
     ze_querying_subscriber_options_t sub_options = ze_querying_subscriber_options_default();
@@ -1540,7 +1386,6 @@
     // We set consolidation to none as we need to receive transient local messages
     // from a number of publishers. Eg: To receive TF data published over /tf_static
     // by various publishers.
->>>>>>> 60b72f07
     sub_options.query_consolidation = z_query_consolidation_none();
     if (sub_data->adapted_qos_profile.reliability ==
         RMW_QOS_POLICY_RELIABILITY_RELIABLE) {
@@ -1554,9 +1399,6 @@
       RMW_SET_ERROR_MSG("unable to create zenoh subscription");
       return nullptr;
     }
-<<<<<<< HEAD
-    sub_data->sub = sub;
-=======
     // Register the querying subscriber with the graph cache to get latest
     // messages from publishers that were discovered after their first publication.
     context_impl->graph_cache->set_querying_subscriber_callback(
@@ -1585,7 +1427,6 @@
         );
       }
     );
->>>>>>> 60b72f07
   } else {
     // Create a regular subscriber for all other durability settings.
     z_subscriber_options_t sub_options;
@@ -1617,39 +1458,6 @@
     }
   });
 
-<<<<<<< HEAD
-  // Publish to the graph that a new subscription is in town
-  sub_data->entity = rmw_zenoh_cpp::liveliness::Entity::make(
-      z_info_zid(z_loan(node->context->impl->session)),
-      std::to_string(node_data->id),
-      std::to_string(context_impl->get_next_entity_id()),
-      rmw_zenoh_cpp::liveliness::EntityType::Subscription,
-      rmw_zenoh_cpp::liveliness::NodeInfo{node->context->actual_domain_id,
-                                          node->namespace_, node->name,
-                                          context_impl->enclave},
-      rmw_zenoh_cpp::liveliness::TopicInfo{
-          rmw_subscription->topic_name, sub_data->type_support->get_name(),
-          type_hash_c_str, sub_data->adapted_qos_profile});
-  if (sub_data->entity == nullptr) {
-    RMW_ZENOH_LOG_ERROR_NAMED("rmw_zenoh_cpp",
-                              "Unable to generate keyexpr for liveliness token "
-                              "for the subscription.");
-    return nullptr;
-  }
-  z_owned_keyexpr_t token_keyexpr;
-  ret = z_keyexpr_from_str(&token_keyexpr, sub_data->entity->keyexpr().c_str());
-  // WARN(yuyuan): z_view_keyexpr_t would fail
-  // z_view_keyexpr_t token_keyexpr;
-  // ret = z_view_keyexpr_from_str(&token_keyexpr,
-  //                               sub_data->entity->keyexpr().c_str());
-
-  if (ret) {
-    RMW_SET_ERROR_MSG("unable to create zenoh keyexpr for liveness.");
-    return nullptr;
-  }
-  if(zc_liveliness_declare_token(&sub_data->token, z_loan(context_impl->session),
-                              z_loan(token_keyexpr), NULL) != Z_OK) {
-=======
   // Publish to the graph that a new subscription is in town.
   sub_data->token = zc_liveliness_declare_token(
     z_loan(context_impl->session),
@@ -1663,7 +1471,6 @@
       }
     });
   if (!z_check(sub_data->token)) {
->>>>>>> 60b72f07
     RMW_ZENOH_LOG_ERROR_NAMED(
         "rmw_zenoh_cpp",
         "Unable to create liveliness token for the subscription.");
@@ -2323,40 +2130,6 @@
         allocator->deallocate(type_hash_c_str, allocator->state);
       });
 
-<<<<<<< HEAD
-  if(!ros_topic_name_to_zenoh_key(
-      &client_data->keyexpr,
-      node->context->actual_domain_id, rmw_client->service_name,
-      service_type.c_str(), type_hash_c_str)) {
-    RMW_SET_ERROR_MSG("unable to create zenoh keyexpr.");
-    return nullptr;
-  }
-  auto free_ros_keyexpr = rcpputils::make_scope_exit(
-      [client_data]() { z_keyexpr_drop(z_move(client_data->keyexpr)); });
-  
-  client_data->entity = rmw_zenoh_cpp::liveliness::Entity::make(
-      z_info_zid(z_loan(node->context->impl->session)),
-      std::to_string(node_data->id),
-      std::to_string(context_impl->get_next_entity_id()),
-      rmw_zenoh_cpp::liveliness::EntityType::Client,
-      rmw_zenoh_cpp::liveliness::NodeInfo{node->context->actual_domain_id,
-                                          node->namespace_, node->name,
-                                          context_impl->enclave},
-      rmw_zenoh_cpp::liveliness::TopicInfo{
-          rmw_client->service_name, std::move(service_type), type_hash_c_str,
-          client_data->adapted_qos_profile});
-  if (client_data->entity == nullptr) {
-    RMW_ZENOH_LOG_ERROR_NAMED(
-        "rmw_zenoh_cpp",
-        "Unable to generate keyexpr for liveliness token for the client.");
-    return nullptr;
-  }
-  z_owned_keyexpr_t keyexpr;
-  z_keyexpr_from_str(&keyexpr, client_data->entity->keyexpr().c_str());
-  if (zc_liveliness_declare_token(&client_data->token,
-                              z_loan(node->context->impl->session),
-                              z_loan(keyexpr), NULL) != Z_OK) {
-=======
   client_data->entity = rmw_zenoh_cpp::liveliness::Entity::make(
     z_info_zid(z_loan(node->context->impl->session)),
     std::to_string(node_data->id),
@@ -2402,7 +2175,6 @@
       }
     });
   if (!z_check(client_data->token)) {
->>>>>>> 60b72f07
     RMW_ZENOH_LOG_ERROR_NAMED(
         "rmw_zenoh_cpp",
         "Unable to create liveliness token for the client.");
@@ -2902,12 +2674,6 @@
         allocator->deallocate(type_hash_c_str, allocator->state);
       });
 
-<<<<<<< HEAD
-   if(!ros_topic_name_to_zenoh_key(
-      &service_data->keyexpr,
-      node->context->actual_domain_id, rmw_service->service_name,
-      service_type.c_str(), type_hash_c_str)) {
-=======
   service_data->entity = rmw_zenoh_cpp::liveliness::Entity::make(
     z_info_zid(z_loan(node->context->impl->session)),
     std::to_string(node_data->id),
@@ -2938,7 +2704,6 @@
       }
     });
   if (!z_check(z_loan(service_data->keyexpr))) {
->>>>>>> 60b72f07
     RMW_SET_ERROR_MSG("unable to create zenoh keyexpr.");
     return nullptr;
   }
@@ -2966,48 +2731,6 @@
   auto undeclare_z_queryable = rcpputils::make_scope_exit(
       [service_data]() { z_undeclare_queryable(z_move(service_data->qable)); });
 
-<<<<<<< HEAD
-  service_data->entity = rmw_zenoh_cpp::liveliness::Entity::make(
-      z_info_zid(z_loan(node->context->impl->session)),
-      std::to_string(node_data->id),
-      std::to_string(context_impl->get_next_entity_id()),
-      rmw_zenoh_cpp::liveliness::EntityType::Service,
-      rmw_zenoh_cpp::liveliness::NodeInfo{node->context->actual_domain_id,
-                                          node->namespace_, node->name,
-                                          context_impl->enclave},
-      rmw_zenoh_cpp::liveliness::TopicInfo{
-          rmw_service->service_name, std::move(service_type), type_hash_c_str,
-          service_data->adapted_qos_profile});
-  if (service_data->entity == nullptr) {
-    RMW_ZENOH_LOG_ERROR_NAMED(
-        "rmw_zenoh_cpp",
-        "Unable to generate keyexpr for liveliness token for the service.");
-    return nullptr;
-  }
-
-  z_owned_keyexpr_t keyexpr;
-  z_keyexpr_from_str(&keyexpr, service_data->entity->keyexpr().c_str());
-  // WARN(yuyuan): z_view_keyexpr_t would fail
-  // z_view_keyexpr_t keyexpr;
-  // z_view_keyexpr_from_str(&keyexpr, service_data->entity->keyexpr().c_str());
-
-  z_view_string_t str;
-  z_keyexpr_as_view_string(z_loan(keyexpr), &str);
-
-  z_ret = zc_liveliness_declare_token(&service_data->token,
-                                      z_loan(node->context->impl->session),
-                                      z_loan(keyexpr), NULL);
-
-  auto free_keyexpr =
-      rcpputils::make_scope_exit([&keyexpr]() { z_drop(z_move(keyexpr)); });
-
-  auto free_token = rcpputils::make_scope_exit([service_data]() {
-    if (service_data != nullptr) {
-      z_drop(z_move(service_data->token));
-    }
-  });
-  if (z_ret) {
-=======
   service_data->token = zc_liveliness_declare_token(
     z_loan(node->context->impl->session),
     z_keyexpr(service_data->entity->liveliness_keyexpr().c_str()),
@@ -3020,7 +2743,6 @@
       }
     });
   if (!z_check(service_data->token)) {
->>>>>>> 60b72f07
     RMW_ZENOH_LOG_ERROR_NAMED(
         "rmw_zenoh_cpp", "Unable to create liveliness token for the service.");
     return nullptr;
