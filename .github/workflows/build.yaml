name: build
on:
  pull_request:
  push:
    branches: [ rolling ]
  workflow_dispatch:
  schedule:
    # Run every morning to detect flakiness and broken dependencies
    - cron: '03 5 * * *'
defaults:
  run:
    shell: bash
jobs:
<<<<<<< HEAD
  test:
    runs-on: [self-hosted, ubuntu-24.04]
=======
  build_and_test:
    name: build_and_test_${{ matrix.BUILD_TYPE }}_${{ matrix.ROS_DISTRO }}
>>>>>>> a9b95a91
    strategy:
      fail-fast: false
      matrix:
        include:
          # Rolling (source)
          - ROS_DISTRO: rolling
            BUILD_TYPE: source
          # Jazzy (binary)
          - ROS_DISTRO: jazzy
            BUILD_TYPE: binary
          # Iron (binary)
          - ROS_DISTRO: iron
            BUILD_TYPE: binary
    env:
      ROS2_REPOS_FILE_URL: 'https://raw.githubusercontent.com/ros2/ros2/${{ matrix.ROS_DISTRO }}/ros2.repos'
    runs-on: ubuntu-latest
    container:
      image: ${{ matrix.BUILD_TYPE == 'binary' && format('ros:{0}-ros-base', matrix.ROS_DISTRO) || 'ubuntu:noble' }}
    steps:
    - uses: ros-tooling/setup-ros@v0.7
      if: ${{ matrix.BUILD_TYPE == 'source' }}
    - name: Install Coverage Tools
      if: ${{ matrix.BUILD_TYPE == 'binary' }}
      run: sudo apt update && sudo apt install -y python3-colcon-coveragepy-result python3-colcon-lcov-result lcov
    - name: Build and run tests
      id: action-ros-ci
      uses: ros-tooling/action-ros-ci@v0.3
      with:
        package-name: |
          rmw_zenoh_cpp
          zenoh_c_vendor
        target-ros2-distro: ${{ matrix.ROS_DISTRO }}
        vcs-repo-file-url: ${{ matrix.BUILD_TYPE == 'source' && env.ROS2_REPOS_FILE_URL || '' }}<|MERGE_RESOLUTION|>--- conflicted
+++ resolved
@@ -11,13 +11,8 @@
   run:
     shell: bash
 jobs:
-<<<<<<< HEAD
-  test:
-    runs-on: [self-hosted, ubuntu-24.04]
-=======
   build_and_test:
     name: build_and_test_${{ matrix.BUILD_TYPE }}_${{ matrix.ROS_DISTRO }}
->>>>>>> a9b95a91
     strategy:
       fail-fast: false
       matrix:
@@ -33,7 +28,7 @@
             BUILD_TYPE: binary
     env:
       ROS2_REPOS_FILE_URL: 'https://raw.githubusercontent.com/ros2/ros2/${{ matrix.ROS_DISTRO }}/ros2.repos'
-    runs-on: ubuntu-latest
+    runs-on: [self-hosted, ubuntu-24.04]
     container:
       image: ${{ matrix.BUILD_TYPE == 'binary' && format('ros:{0}-ros-base', matrix.ROS_DISTRO) || 'ubuntu:noble' }}
     steps:
